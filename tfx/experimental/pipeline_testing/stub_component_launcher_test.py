# Lint as: python3
# Copyright 2020 Google LLC. All Rights Reserved.
#
# Licensed under the Apache License, Version 2.0 (the "License");
# you may not use this file except in compliance with the License.
# You may obtain a copy of the License at
#
#     http://www.apache.org/licenses/LICENSE-2.0
#
# Unless required by applicable law or agreed to in writing, software
# distributed under the License is distributed on an "AS IS" BASIS,
# WITHOUT WARRANTIES OR CONDITIONS OF ANY KIND, either express or implied.
# See the License for the specific language governing permissions and
# limitations under the License.
"""Tests for tfx.experimental.pipeline_testing.stub_component_launcher."""

from __future__ import absolute_import
from __future__ import division
from __future__ import print_function

import os

import mock
import tensorflow as tf

from tfx.experimental.pipeline_testing import stub_component_launcher
from tfx.orchestration import data_types
from tfx.orchestration import metadata
from tfx.orchestration import publisher
from tfx.orchestration.launcher import test_utils
from tfx.types import channel_utils
from tfx.utils import io_utils

from ml_metadata.proto import metadata_store_pb2


class StubComponentLauncherTest(tf.test.TestCase):

  def setUp(self):
    super(StubComponentLauncherTest, self).setUp()
    test_dir = os.path.join(
        os.environ.get('TEST_UNDECLARED_OUTPUTS_DIR', self.get_temp_dir()),
        self._testMethodName)

    connection_config = metadata_store_pb2.ConnectionConfig()
    connection_config.sqlite.SetInParent()
    self.metadata_connection = metadata.Metadata(connection_config)

    self.pipeline_root = os.path.join(test_dir, 'Test')

    self.input_key = 'input'
    self.output_key = 'output'

    self.input_dir = os.path.join(test_dir, self.input_key)
    self.output_dir = os.path.join(test_dir, self.output_key)
    self.record_dir = os.path.join(test_dir, 'record')
    tf.io.gfile.makedirs(self.input_dir)
    tf.io.gfile.makedirs(self.output_dir)
    tf.io.gfile.makedirs(self.record_dir)

    input_artifact = test_utils._InputArtifact()  # pylint: disable=protected-access
    input_artifact.uri = os.path.join(self.input_dir, 'result.txt')
    output_artifact = test_utils._OutputArtifact()  # pylint: disable=protected-access
    output_artifact.uri = os.path.join(self.output_dir, 'result.txt')
    self.component = test_utils._FakeComponent(  # pylint: disable=protected-access
        name='FakeComponent',
        input_channel=channel_utils.as_channel([input_artifact]),
        output_channel=channel_utils.as_channel([output_artifact]))
    self.driver_args = data_types.DriverArgs(enable_cache=True)

    self.pipeline_info = data_types.PipelineInfo(
        pipeline_name='Test', pipeline_root=self.pipeline_root, run_id='123')

  @mock.patch.object(publisher, 'Publisher')
<<<<<<< HEAD
  def testCustomStubExecutor(self, mock_publisher):
    # verify whether custom stub executor substitution works
    mock_publisher.return_value.publish_execution.return_value = {}

    component_map = \
        {self.component.id: CustomStubExecutor}

    stub_component_launcher.StubComponentLauncher.initialize(
        test_data_dir=self.record_dir,
        stubbed_component_ids=[],
        stubbed_component_map=component_map)

    launcher = stub_component_launcher.StubComponentLauncher.create(
        component=self.component,
        pipeline_info=self.pipeline_info,
        driver_args=self.driver_args,
        metadata_connection=self.metadata_connection,
        beam_pipeline_args=[],
        additional_pipeline_args={})
    launcher.launch()

    output_path = self.component.outputs[self.output_key].get()[0].uri
    generated_file = os.path.join(output_path, 'result.txt')
    self.assertTrue(tf.io.gfile.exists(generated_file))
    contents = io_utils.read_string_file(generated_file)
    self.assertEqual('custom component', contents)

  @mock.patch.object(publisher, 'Publisher')
=======
>>>>>>> a1218ff6
  def testStubExecutor(self, mock_publisher):
    # verify whether base stub executor substitution works
    mock_publisher.return_value.publish_execution.return_value = {}

    record_file = os.path.join(self.record_dir, self.component.id,
                               self.output_key, '0', 'recorded.txt')
    io_utils.write_string_file(record_file, 'hello world')

    stub_component_launcher.StubComponentLauncher.initialize(
        test_data_dir=self.record_dir,
<<<<<<< HEAD
        stubbed_component_ids=component_ids,
        stubbed_component_map={})
=======
        test_component_ids=[])
>>>>>>> a1218ff6

    launcher = stub_component_launcher.StubComponentLauncher.create(
        component=self.component,
        pipeline_info=self.pipeline_info,
        driver_args=self.driver_args,
        metadata_connection=self.metadata_connection,
        beam_pipeline_args=[],
        additional_pipeline_args={})
    launcher.launch()

    output_path = self.component.outputs[self.output_key].get()[0].uri
    copied_file = os.path.join(output_path, 'recorded.txt')
    self.assertTrue(tf.io.gfile.exists(copied_file))
    contents = io_utils.read_string_file(copied_file)
    self.assertEqual('hello world', contents)

  @mock.patch.object(publisher, 'Publisher')
  def testExecutor(self, mock_publisher):
    # verify whether original executors can run
    mock_publisher.return_value.publish_execution.return_value = {}

    io_utils.write_string_file(
        os.path.join(self.input_dir, 'result.txt'), 'test')

    stub_component_launcher.StubComponentLauncher.initialize(
        test_data_dir=self.record_dir,
<<<<<<< HEAD
        stubbed_component_ids=[],
        stubbed_component_map={})
=======
        test_component_ids=[self.component.id])
>>>>>>> a1218ff6

    launcher = stub_component_launcher.StubComponentLauncher.create(
        component=self.component,
        pipeline_info=self.pipeline_info,
        driver_args=self.driver_args,
        metadata_connection=self.metadata_connection,
        beam_pipeline_args=[],
        additional_pipeline_args={})
    self.assertEqual(
        launcher._component_info.component_type,  # pylint: disable=protected-access
        '.'.join([  # pylint: disable=protected-access
            test_utils._FakeComponent.__module__,  # pylint: disable=protected-access
            test_utils._FakeComponent.__name__  # pylint: disable=protected-access
        ]))
    launcher.launch()

    output_path = self.component.outputs[self.output_key].get()[0].uri
    self.assertTrue(tf.io.gfile.exists(output_path))
    contents = io_utils.read_string_file(output_path)
    self.assertEqual('test', contents)


if __name__ == '__main__':
  tf.test.main()<|MERGE_RESOLUTION|>--- conflicted
+++ resolved
@@ -72,37 +72,6 @@
         pipeline_name='Test', pipeline_root=self.pipeline_root, run_id='123')
 
   @mock.patch.object(publisher, 'Publisher')
-<<<<<<< HEAD
-  def testCustomStubExecutor(self, mock_publisher):
-    # verify whether custom stub executor substitution works
-    mock_publisher.return_value.publish_execution.return_value = {}
-
-    component_map = \
-        {self.component.id: CustomStubExecutor}
-
-    stub_component_launcher.StubComponentLauncher.initialize(
-        test_data_dir=self.record_dir,
-        stubbed_component_ids=[],
-        stubbed_component_map=component_map)
-
-    launcher = stub_component_launcher.StubComponentLauncher.create(
-        component=self.component,
-        pipeline_info=self.pipeline_info,
-        driver_args=self.driver_args,
-        metadata_connection=self.metadata_connection,
-        beam_pipeline_args=[],
-        additional_pipeline_args={})
-    launcher.launch()
-
-    output_path = self.component.outputs[self.output_key].get()[0].uri
-    generated_file = os.path.join(output_path, 'result.txt')
-    self.assertTrue(tf.io.gfile.exists(generated_file))
-    contents = io_utils.read_string_file(generated_file)
-    self.assertEqual('custom component', contents)
-
-  @mock.patch.object(publisher, 'Publisher')
-=======
->>>>>>> a1218ff6
   def testStubExecutor(self, mock_publisher):
     # verify whether base stub executor substitution works
     mock_publisher.return_value.publish_execution.return_value = {}
@@ -112,13 +81,7 @@
     io_utils.write_string_file(record_file, 'hello world')
 
     stub_component_launcher.StubComponentLauncher.initialize(
-        test_data_dir=self.record_dir,
-<<<<<<< HEAD
-        stubbed_component_ids=component_ids,
-        stubbed_component_map={})
-=======
-        test_component_ids=[])
->>>>>>> a1218ff6
+        test_data_dir=self.record_dir, test_component_ids=[])
 
     launcher = stub_component_launcher.StubComponentLauncher.create(
         component=self.component,
@@ -144,13 +107,7 @@
         os.path.join(self.input_dir, 'result.txt'), 'test')
 
     stub_component_launcher.StubComponentLauncher.initialize(
-        test_data_dir=self.record_dir,
-<<<<<<< HEAD
-        stubbed_component_ids=[],
-        stubbed_component_map={})
-=======
-        test_component_ids=[self.component.id])
->>>>>>> a1218ff6
+        test_data_dir=self.record_dir, test_component_ids=[self.component.id])
 
     launcher = stub_component_launcher.StubComponentLauncher.create(
         component=self.component,
